import json
import logging
import time
from enum import IntEnum
from typing import Literal, Optional

import httpx
import pandas as pd

# Configure logging
logging.basicConfig(level=logging.INFO, format="%(asctime)s - %(levelname)s - %(message)s")


class JobStatus(IntEnum):
    """
    see this: https://redash.io/help/user-guide/integrations-and-api/api
    """

    PENDING = 1
    STARTED = 2
    SUCCESS = 3
    FAILURE = 4
    CANCELLED = 5


class Redash:
    "A simple wrapper class for easy querying of data from Redash using httpx."

    def __init__(
        self,
        credentials: str = "",
        apikey: str = "",
        endpoint: str = "",
        default_timeout: int = 60,  # 60 seconds
    ) -> None:
        """
        Input:
            - credentials: the path to the credentials JSON file. The
            file should be formatted as:

            ```
            {
                "endpoint": "https://redash.your_url.com",
                "apikey": "YOUR_API_KEY"
            }
            ```

            - apikey: your Redash API key.
            - endpoint: the endpoint of the Redash instance. For example: https://redash.your_url.com
            - default_timeout: default timeout in seconds for all requests
        """
        if credentials:
            with open(credentials, "r", encoding="utf-8") as f:
                secrets: dict = json.load(f)
            self.endpoint: Optional[str] = secrets.get("endpoint")
            self.apikey: Optional[str] = secrets.get("apikey")
        else:
            self.apikey = apikey
            self.endpoint = endpoint

        if not self.apikey or not self.endpoint:
            raise ValueError(
                "You are missing the Redash API key or the Redash endpoint.\n"
                "Supply either `credentials` file path or the `apikey` and `endpoint` as a string."
            )

        self.req: Optional[str] = None
<<<<<<< HEAD
        self.res: Optional[httpx.Response] = None
        self.client = httpx.Client(timeout=default_timeout)  # Replace requests.Session
        self.default_timeout = default_timeout  # Store timeout for use in requests

=======
        self.res: Optional[Response] = None
        self.session = requests.Session()  # Create a session for reuse
    
    
>>>>>>> 84952dfb
    def query(
        self,
        query_id: int | str,
        params: Optional[dict] = None,
        max_age: int = 0,
        timeout: Optional[int] = None,
    ) -> pd.DataFrame:
        """Queries Redash at `query_id`"""
        timeout = timeout or self.default_timeout
        params = params or {}
        self.req = self._build_query_uri(query_id, params)

        post_data: dict = {
            "parameters": {str(key): str(value) for key, value in params.items()},
            "max_age": max_age,  # how long to use cached data
        }

        try:
            self.res = self.client.post(
                self.req,
                headers={"content-type": "application/json"},
                json=post_data,
                timeout=timeout,
            )
            result = self.res.json()
        except httpx.TimeoutException:
            logging.error(f"\nRequest timed out after {timeout} seconds for query_id={query_id}")
            return pd.DataFrame()
        except httpx.RequestError as e:
            if self.res is None:
                logging.error(
                    f"Maybe `endpoint` is not correct. "
                    f"Please check if it is accessible: `{self.endpoint}`\n\nResponse:\n{e}"
                )
            else:
                logging.error(
                    f"Initial query request failed with status {self.res.status_code} "
                    f"when running query_id={query_id}\nResponse:\n{self.res.text}"
                )
            raise

        if "message" in result:
            err_msg = (
                f"`endpoint` or `apikey` are not correct.\n"
                f"endpoint: {self.endpoint} \napikey: {self.apikey}\n"
                f"message: {result['message']}"
            )
            raise RuntimeError(err_msg)

        job = result["job"]
        job_status = job["status"]

        if job_status == JobStatus.CANCELLED:
            raise RuntimeError(f"{job['error']}\nCurrently, parameters are {params}")

        if job_status == JobStatus.FAILURE:
            raise RuntimeError(
                f"{job['error']}\nMaybe, parameter value missing for query, or query timed out. \n\t{self.req}"
            )

        while job_status in (JobStatus.PENDING, JobStatus.STARTED):
            try:
                uri = f"{self.endpoint}/api/jobs/{job['id']}?api_key={self.apikey}"
                self.res = self.client.get(uri, timeout=timeout)

                if self.res.status_code == 502:
                    logging.warning(f"Gateway error (502) occurred for job {job['id']}. Returning empty DataFrame.")
                    return pd.DataFrame()

                job = self.res.json()["job"]
                job_status = job["status"]
                logging.debug("Job status check in progress...")  # Progress indicator
                time.sleep(1)
            except httpx.TimeoutException:
                logging.error(f"\nJob status check timed out after {timeout} seconds")
                return pd.DataFrame()
            except httpx.RequestError as e:
                logging.error(f"\nError checking job status: {e}")
                return pd.DataFrame()

        if job_status == JobStatus.FAILURE:
            err_msg = job["error"]
            url = f"{self.endpoint}/queries/{query_id}"
            err_cxt = (
                "\nThis may indicate that the query runner ran out of memory"
                if "signal 9" in err_msg
                else "\nPerhaps the query syntax is incorrect. Please correct it in `redash` and run it again."
            )
            raise RuntimeError(f"{err_msg} {err_cxt} {url}")

        if job_status == JobStatus.CANCELLED:
            raise RuntimeError(f"{job['error']} Perhaps the query runtime error occurred.")

        try:
            query_result_id = job["query_result_id"]
            self.res = self.client.get(
                f"{self.endpoint}/api/query_results/{query_result_id}?api_key={self.apikey}",
                timeout=timeout,
            )

            if self.res.status_code == 502:
                logging.warning("Gateway error (502) occurred. Returning empty DataFrame.")
                return pd.DataFrame()

            result = self.res.json()
        except httpx.TimeoutException:
            logging.error(f"\nRequest for query results timed out after {timeout} seconds")
            return pd.DataFrame()
        except httpx.RequestError as e:
            logging.error(f"Error fetching query results: {e}")
            return pd.DataFrame()

        try:
            # Convert response to a Pandas DataFrame
            data = result["query_result"]["data"]
            columns = [column["name"] for column in data["columns"]]
            logging.info(f"Successfully fetched {len(data['rows'])} rows from query_id = {query_id}.")
            return pd.DataFrame(data["rows"], columns=columns)
        except Exception as e:
            raise RuntimeError(f"Conversion of result to Pandas DataFrame failed. {e}")

    def safe_query(
        self,
        query_id: int,
        params: Optional[dict] = None,
        max_age: int = 0,
        limit: int = 10000,
        max_iter: int = 100,
        timeout: int = 60,
    ) -> pd.DataFrame:
        """
        Queries Redash certain rows at a time.
        The query must have implemented the parameters `offset_rows` and `limit_rows` to work.
        Input:
            - query_id: Query ID.
            - max_age: 0 means that queries are refreshed on every run.
            - params: Any parameters as a dictionary.
            - limit: Number of rows to fetch at a time.
            - max_iter: Max iterations. A safe guard to avoid an infinite loop.
        Output:
            - dataframe: A dataframe of the fetched data.
        """
        params = params or {}

        dfs = []
        for batch_ix in range(max_iter):
            start_ix = batch_ix * limit
            params.update({"offset_rows": start_ix, "limit_rows": limit})
            partial_df = self.query(query_id, params=params, max_age=max_age, timeout=timeout)
            if partial_df.empty:
                break
            dfs.append(partial_df)
            # If the number of rows fetched is less than the `limit` it means we got all the data.
            if len(partial_df) < limit:
                break

        if not dfs:
            return pd.DataFrame()

        final_df = pd.concat(dfs, axis=0, ignore_index=True)

        return final_df

    def period_limited_query(
        self,
        query_id: int,
        start_date: str,  # like '2024-01-01'
        end_date: str,  # like '2024-01-31'
        interval: Literal["day", "week", "month", "quarter", "year"],
        params: Optional[dict] = None,
        interval_multiple: int = 1,
        max_age: int = 0,
        timeout: int = 60,
    ) -> pd.DataFrame:
        """Queries Redash at `query_id`, by only querying data within between
        start_date and end_date, with a frequency of `interval` x `interval_multiple`.
        For example, `interval = 'month'` and `interval_multiple = 3` will query data for every 3 months.
        This can help make the query run much faster.

        Query statement at query_id must have parameters
        `start_date` and `end_date` defined.

        Example:
        ```
        select
            date_trunc('month', bookings.created_at + interval '9 hours') b_mo
            , count(distinct bookings.id) b_cnt
            , sum(bookings.price) b_price
        from bookings
        where true
            and bookings.status = 1
            and bookings.created_at + interval '9 hours' between '{{start_date}}'::date
                and '{{end_date}}'::date - interval '1 second'
        group by 1
        order by 1
        ```

        %run redash_pandas/redash.py
        redash = Redash(**json.loads(open("<<credentials_file>>").read()))
        df = redash.period_limited_query(6738, start_date='2023-01-01', end_date='2024-06-20',
            interval='month', interval_multiple = 3)
        """
        assert start_date and end_date and interval, "`start_date`, `end_date` and `interval` must be defined."
        assert interval in [
            "day",
            "week",
            "month",
            "quarter",
            "year",
<<<<<<< HEAD
        ], "`interval` must be one of 'day', 'week', 'month', 'year'."
        assert interval_multiple > 0 and isinstance(interval_multiple, int), (
            "`interval_multiple` must be an integer greater than 0."
        )

        intervals = {"day": "D", "week": "W", "month": "MS", "year": "YS"}
        interval_code = intervals[interval]
=======
        ], "`interval` must be one of 'day', 'week', 'month', 'quarter', 'year'."
        assert interval_multiple > 0 and isinstance(
            interval_multiple, int
        ), "`interval_multiple` must be an integer greater than 0."

        intervals = {"day": "D", "week": "W", "month": "MS", "quarter": "QS", "year": "YS"}
        interval = intervals[interval]
>>>>>>> 84952dfb

        start_dates = pd.date_range(start=start_date, end=end_date, freq=interval_code)
        # create offset of interval_multiple
        user_input_start_date = pd.to_datetime(start_date)

        if start_dates.empty:
            print("The entered time range is too short, fetch the data as much as possible for you.")
            start_dates = [user_input_start_date] 
            end_dates = [pd.to_datetime(end_date)]
        elif start_dates[0] != user_input_start_date:
            start_dates = [user_input_start_date] + start_dates[::interval_multiple].tolist()
            end_dates = start_dates[1:] + [pd.to_datetime(end_date)]
        else:
            start_dates = start_dates[::interval_multiple]
            end_dates = start_dates[1:].tolist() + [pd.to_datetime(end_date)]
        
        dfs = []
        params = params or {}
        for start_date_, end_date_ in zip(start_dates, end_dates):
            params.update(
                {
                    "start_date": start_date_.strftime("%Y-%m-%d"),
                    "end_date": end_date_.strftime("%Y-%m-%d"),
                }
            )
            df = self.query(query_id, params=params, max_age=max_age, timeout=timeout)
            if not df.empty:
                dfs.append(df)

        if not dfs:
            return pd.DataFrame()

        final_df = pd.concat(dfs, axis=0, ignore_index=True)
        return final_df

    def _build_query_uri(self, query_id: int | str, params: Optional[dict] = None) -> str:
        """Builds query request URI."""
        params = params or {}
        uri = f"{self.endpoint}/api/queries/{query_id}/results?api_key={self.apikey}"

        for key, value in params.items():
            uri += f"&p_{key}={value}"

        return uri

    def __del__(self) -> None:
        """Close the httpx client when the object is destroyed."""
        if hasattr(self, "client"):
            self.client.close()<|MERGE_RESOLUTION|>--- conflicted
+++ resolved
@@ -65,17 +65,10 @@
             )
 
         self.req: Optional[str] = None
-<<<<<<< HEAD
         self.res: Optional[httpx.Response] = None
         self.client = httpx.Client(timeout=default_timeout)  # Replace requests.Session
         self.default_timeout = default_timeout  # Store timeout for use in requests
 
-=======
-        self.res: Optional[Response] = None
-        self.session = requests.Session()  # Create a session for reuse
-    
-    
->>>>>>> 84952dfb
     def query(
         self,
         query_id: int | str,
@@ -285,7 +278,6 @@
             "month",
             "quarter",
             "year",
-<<<<<<< HEAD
         ], "`interval` must be one of 'day', 'week', 'month', 'year'."
         assert interval_multiple > 0 and isinstance(interval_multiple, int), (
             "`interval_multiple` must be an integer greater than 0."
@@ -293,31 +285,12 @@
 
         intervals = {"day": "D", "week": "W", "month": "MS", "year": "YS"}
         interval_code = intervals[interval]
-=======
-        ], "`interval` must be one of 'day', 'week', 'month', 'quarter', 'year'."
-        assert interval_multiple > 0 and isinstance(
-            interval_multiple, int
-        ), "`interval_multiple` must be an integer greater than 0."
-
-        intervals = {"day": "D", "week": "W", "month": "MS", "quarter": "QS", "year": "YS"}
-        interval = intervals[interval]
->>>>>>> 84952dfb
 
         start_dates = pd.date_range(start=start_date, end=end_date, freq=interval_code)
         # create offset of interval_multiple
-        user_input_start_date = pd.to_datetime(start_date)
-
-        if start_dates.empty:
-            print("The entered time range is too short, fetch the data as much as possible for you.")
-            start_dates = [user_input_start_date] 
-            end_dates = [pd.to_datetime(end_date)]
-        elif start_dates[0] != user_input_start_date:
-            start_dates = [user_input_start_date] + start_dates[::interval_multiple].tolist()
-            end_dates = start_dates[1:] + [pd.to_datetime(end_date)]
-        else:
-            start_dates = start_dates[::interval_multiple]
-            end_dates = start_dates[1:].tolist() + [pd.to_datetime(end_date)]
-        
+        start_dates = start_dates[::interval_multiple]
+        end_dates = start_dates[1:].tolist() + [pd.to_datetime(end_date)]
+
         dfs = []
         params = params or {}
         for start_date_, end_date_ in zip(start_dates, end_dates):
